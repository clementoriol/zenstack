/* eslint-disable @typescript-eslint/no-var-requires */
/// <reference types="@types/jest" />

import { getWorkspaceNpmCacheFolder } from '@zenstackhq/testtools';
import * as fs from 'fs';
import * as path from 'path';
import * as tmp from 'tmp';
import { createProgram } from '../../../../packages/schema/src/cli';
import { execSync } from '../../../../packages/schema/src/utils/exec-utils';
import { createNpmrc } from './share';

<<<<<<< HEAD
=======
tmp.setGracefulCleanup();

>>>>>>> 1ae38c13
// Skipping these tests as they seem to cause hangs intermittently when running with other tests
// eslint-disable-next-line jest/no-disabled-tests
describe.skip('CLI init command tests', () => {
    let origDir: string;

    beforeEach(() => {
        origDir = process.cwd();
        const r = tmp.dirSync({ unsafeCleanup: true });
        console.log(`Project dir: ${r.name}`);
        process.chdir(r.name);
    });

    afterEach(() => {
        process.chdir(origDir);
    });

    // eslint-disable-next-line jest/no-disabled-tests
    it('init project t3 npm std', async () => {
        execSync('npx --yes create-t3-app@latest --prisma --CI --noGit .', {
            stdio: 'inherit',
            env: {
                npm_config_user_agent: 'npm',
                npm_config_cache: getWorkspaceNpmCacheFolder(__dirname),
            },
        });
        createNpmrc();

        const program = createProgram();
        await program.parseAsync(['init', '--tag', 'latest'], { from: 'user' });

        expect(fs.readFileSync('schema.zmodel', 'utf-8')).toEqual(fs.readFileSync('prisma/schema.prisma', 'utf-8'));

        checkDependency('zenstack', true, true);
        checkDependency('@zenstackhq/runtime', false, true);
    });

    it('init project t3 yarn std', async () => {
<<<<<<< HEAD
        execSync('npx --yes create-t3-app@latest --prisma --CI --noGit .', {
            stdio: 'inherit',
            env: {
                npm_config_user_agent: 'yarn',
                npm_config_cache: getWorkspaceNpmCacheFolder(__dirname),
            },
=======
        execSync('npx --yes create-t3-app@latest --prisma --CI --noGit .', 'inherit', {
            npm_config_user_agent: 'yarn',
            npm_config_cache: getWorkspaceNpmCacheFolder(__dirname),
>>>>>>> 1ae38c13
        });
        createNpmrc();

        const program = createProgram();
        await program.parseAsync(['init', '--tag', 'latest'], { from: 'user' });

        expect(fs.readFileSync('schema.zmodel', 'utf-8')).toEqual(fs.readFileSync('prisma/schema.prisma', 'utf-8'));

        checkDependency('zenstack', true, true);
        checkDependency('@zenstackhq/runtime', false, true);
    });

    it('init project t3 pnpm std', async () => {
        execSync('npx --yes create-t3-app@latest --prisma --CI --noGit .', {
            stdio: 'inherit',
            env: {
                npm_config_user_agent: 'pnpm',
                npm_config_cache: getWorkspaceNpmCacheFolder(__dirname),
            },
        });
        createNpmrc();

        const program = createProgram();
        await program.parseAsync(['init', '--tag', 'latest'], { from: 'user' });

        expect(fs.readFileSync('schema.zmodel', 'utf-8')).toEqual(fs.readFileSync('prisma/schema.prisma', 'utf-8'));

        checkDependency('zenstack', true, true);
        checkDependency('@zenstackhq/runtime', false, true);
    });

    it('init project t3 non-std prisma schema', async () => {
        execSync('npx --yes create-t3-app@latest --prisma --CI --noGit .', {
            stdio: 'inherit',
            env: {
                npm_config_user_agent: 'npm',
                npm_config_cache: getWorkspaceNpmCacheFolder(__dirname),
            },
        });
        createNpmrc();
        fs.renameSync('prisma/schema.prisma', 'prisma/my.prisma');

        const program = createProgram();
        await program.parseAsync(['init', '--tag', 'latest', '--prisma', 'prisma/my.prisma'], { from: 'user' });

        expect(fs.readFileSync('schema.zmodel', 'utf-8')).toEqual(fs.readFileSync('prisma/my.prisma', 'utf-8'));
    });

    it('init project empty project', async () => {
        fs.writeFileSync('package.json', JSON.stringify({ name: 'my app', version: '1.0.0' }));
        createNpmrc();
        const program = createProgram();
        await program.parseAsync(['init', '--tag', 'latest'], { from: 'user' });
        expect(fs.readFileSync('schema.zmodel', 'utf-8')).toBeTruthy();
    });

    it('init project no version check', async () => {
        fs.writeFileSync('package.json', JSON.stringify({ name: 'my app', version: '1.0.0' }));
        createNpmrc();
        const program = createProgram();
        await program.parseAsync(['init', '--tag', 'latest', '--no-version-check'], { from: 'user' });
        expect(fs.readFileSync('schema.zmodel', 'utf-8')).toBeTruthy();
    });

    it('init project existing zmodel', async () => {
        fs.writeFileSync('package.json', JSON.stringify({ name: 'my app', version: '1.0.0' }));
        const origZModelContent = `
        datasource db {
            provider = 'sqlite'
            url = 'file:./todo.db'
        }
        `;
        fs.writeFileSync('schema.zmodel', origZModelContent);
        createNpmrc();
        const program = createProgram();
        await program.parseAsync(['init', '--tag', 'latest'], { from: 'user' });
        expect(fs.readFileSync('schema.zmodel', 'utf-8')).toEqual(origZModelContent);
    });
});

function checkDependency(pkg: string, isDev: boolean, requireExactVersion = true) {
    const pkgJson = require(path.resolve('./package.json'));

    if (isDev) {
        expect(pkgJson.devDependencies[pkg]).toBeTruthy();
        if (requireExactVersion) {
            expect(pkgJson.devDependencies[pkg]).not.toMatch(/^[\^~].*/);
        }
    } else {
        expect(pkgJson.dependencies[pkg]).toBeTruthy();
        if (requireExactVersion) {
            expect(pkgJson.dependencies[pkg]).not.toMatch(/^[\^~].*/);
        }
    }
}<|MERGE_RESOLUTION|>--- conflicted
+++ resolved
@@ -9,11 +9,8 @@
 import { execSync } from '../../../../packages/schema/src/utils/exec-utils';
 import { createNpmrc } from './share';
 
-<<<<<<< HEAD
-=======
 tmp.setGracefulCleanup();
 
->>>>>>> 1ae38c13
 // Skipping these tests as they seem to cause hangs intermittently when running with other tests
 // eslint-disable-next-line jest/no-disabled-tests
 describe.skip('CLI init command tests', () => {
@@ -51,18 +48,12 @@
     });
 
     it('init project t3 yarn std', async () => {
-<<<<<<< HEAD
         execSync('npx --yes create-t3-app@latest --prisma --CI --noGit .', {
             stdio: 'inherit',
             env: {
                 npm_config_user_agent: 'yarn',
                 npm_config_cache: getWorkspaceNpmCacheFolder(__dirname),
             },
-=======
-        execSync('npx --yes create-t3-app@latest --prisma --CI --noGit .', 'inherit', {
-            npm_config_user_agent: 'yarn',
-            npm_config_cache: getWorkspaceNpmCacheFolder(__dirname),
->>>>>>> 1ae38c13
         });
         createNpmrc();
 
