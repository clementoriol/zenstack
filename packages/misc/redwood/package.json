{
    "name": "@zenstackhq/redwood",
    "displayName": "ZenStack RedwoodJS Integration",
<<<<<<< HEAD
    "version": "2.0.0-beta.2",
=======
    "version": "1.11.1",
>>>>>>> 1ae38c13
    "description": "CLI and runtime for integrating ZenStack with RedwoodJS projects.",
    "repository": {
        "type": "git",
        "url": "https://github.com/zenstackhq/zenstack"
    },
    "scripts": {
        "clean": "rimraf dist",
        "build": "pnpm lint --max-warnings=0 && pnpm clean && tsc && pnpm pack dist --pack-destination ../../../.build",
        "watch": "tsc --watch",
        "lint": "eslint src --ext ts",
        "prepublishOnly": "pnpm build"
    },
    "main": "./dist/index.js",
    "types": "./dist/index.d.ts",
    "exports": {
        ".": {
            "default": "./dist/index.js",
            "types": "./dist/index.d.ts"
        },
        "./graphql": {
            "default": "./dist/graphql.js",
            "types": "./dist/graphql.d.ts"
        },
        "./package.json": {
            "default": "./package.json"
        }
    },
    "bin": "bin/cli",
    "engines": {
        "redwoodjs": ">=6.0.0"
    },
    "author": {
        "name": "ZenStack Team"
    },
    "homepage": "https://zenstack.dev",
    "license": "MIT",
    "dependencies": {
        "@zenstackhq/runtime": "workspace:*",
        "colors": "1.4.0",
        "ts-morph": "^16.0.0",
        "@redwoodjs/cli-helpers": "^6.6.0",
        "execa": "^5.0.0",
        "listr2": "^6.0.0",
        "terminal-link": "^2.0.0",
        "yargs": "^17.7.2"
    },
    "devDependencies": {
        "@redwoodjs/graphql-server": "^6.6.0",
        "@types/yargs": "^17.0.32",
        "graphql-yoga": "^5.0.2"
    }
}<|MERGE_RESOLUTION|>--- conflicted
+++ resolved
@@ -1,11 +1,7 @@
 {
     "name": "@zenstackhq/redwood",
     "displayName": "ZenStack RedwoodJS Integration",
-<<<<<<< HEAD
     "version": "2.0.0-beta.2",
-=======
-    "version": "1.11.1",
->>>>>>> 1ae38c13
     "description": "CLI and runtime for integrating ZenStack with RedwoodJS projects.",
     "repository": {
         "type": "git",
