{
    "name": "@zenstackhq/trpc",
    "displayName": "ZenStack plugin for tRPC",
<<<<<<< HEAD
    "version": "2.0.0-beta.2",
=======
    "version": "1.11.1",
>>>>>>> 1ae38c13
    "description": "ZenStack plugin for tRPC",
    "main": "index.js",
    "repository": {
        "type": "git",
        "url": "https://github.com/zenstackhq/zenstack"
    },
    "scripts": {
        "clean": "rimraf dist",
        "build": "pnpm lint --max-warnings=0 && pnpm clean && tsc && copyfiles ./package.json ./README.md ./LICENSE 'res/**/*' dist && pnpm pack dist --pack-destination ../../../../.build",
        "watch": "tsc --watch",
        "lint": "eslint src --ext ts",
        "test": "jest",
        "prepublishOnly": "pnpm build"
    },
    "publishConfig": {
        "directory": "dist",
        "linkDirectory": true
    },
    "keywords": [
        "trpc"
    ],
    "author": "ZenStack Team",
    "license": "MIT",
    "dependencies": {
        "@prisma/generator-helper": "^5.0.0",
        "@zenstackhq/sdk": "workspace:*",
        "change-case": "^4.1.2",
        "lower-case-first": "^2.0.2",
        "ts-morph": "^16.0.0",
        "tslib": "^2.4.1",
        "upper-case-first": "^2.0.2",
        "zod": "^3.22.4"
    },
    "devDependencies": {
        "@trpc/next": "^10.32.0",
        "@trpc/react-query": "^10.32.0",
        "@trpc/server": "^10.32.0",
        "@types/prettier": "^2.7.2",
        "@zenstackhq/testtools": "workspace:*",
        "next": "^13.4.7"
    }
}<|MERGE_RESOLUTION|>--- conflicted
+++ resolved
@@ -1,11 +1,7 @@
 {
     "name": "@zenstackhq/trpc",
     "displayName": "ZenStack plugin for tRPC",
-<<<<<<< HEAD
     "version": "2.0.0-beta.2",
-=======
-    "version": "1.11.1",
->>>>>>> 1ae38c13
     "description": "ZenStack plugin for tRPC",
     "main": "index.js",
     "repository": {
