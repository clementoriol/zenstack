--- conflicted
+++ resolved
@@ -1,10 +1,6 @@
 {
     "name": "@zenstackhq/server",
-<<<<<<< HEAD
     "version": "2.0.0-alpha.1",
-=======
-    "version": "1.6.0",
->>>>>>> 7e9cc35a
     "displayName": "ZenStack Server-side Adapters",
     "description": "ZenStack server-side adapters",
     "homepage": "https://zenstack.dev",
