/* eslint-disable @typescript-eslint/no-explicit-any */
/* eslint-disable @typescript-eslint/no-unused-vars */

import { hash } from 'bcryptjs';
import { DEFAULT_PASSWORD_SALT_LENGTH } from '../constants';
import { NestedWriteVisitor, type ModelMeta, type PrismaWriteActionType } from '../cross';
import { DbClientContract } from '../types';
import { EnhancementOptions } from './enhance';
import { DefaultPrismaProxyHandler, PrismaProxyActions, makeProxy } from './proxy';

/**
 * Gets an enhanced Prisma client that supports `@password` attribute.
 *
 * @private
 */
<<<<<<< HEAD
export function withPassword<DbClient extends object = any>(prisma: DbClient, options: EnhancementOptions): DbClient {
=======
export interface WithPasswordOptions extends CommonEnhancementOptions {
    /**
     * Model metadata
     */
    modelMeta?: ModelMeta;
}

/**
 * Gets an enhanced Prisma client that supports @password attribute.
 *
 * @deprecated Use {@link enhance} instead
 */
export function withPassword<DbClient extends object = any>(prisma: DbClient, options?: WithPasswordOptions): DbClient {
    const _modelMeta = options?.modelMeta ?? getDefaultModelMeta(options?.loadPath);
>>>>>>> 52c7d01d
    return makeProxy(
        prisma,
        options.modelMeta,
        (_prisma, model) => new PasswordHandler(_prisma as DbClientContract, model, options.modelMeta),
        'password'
    );
}

class PasswordHandler extends DefaultPrismaProxyHandler {
    constructor(prisma: DbClientContract, model: string, readonly modelMeta: ModelMeta) {
        super(prisma, model);
    }

    // base override
    protected async preprocessArgs(action: PrismaProxyActions, args: any) {
        const actionsOfInterest: PrismaProxyActions[] = ['create', 'createMany', 'update', 'updateMany', 'upsert'];
        if (args && args.data && actionsOfInterest.includes(action)) {
            await this.preprocessWritePayload(this.model, action as PrismaWriteActionType, args);
        }
        return args;
    }

    private async preprocessWritePayload(model: string, action: PrismaWriteActionType, args: any) {
        const visitor = new NestedWriteVisitor(this.modelMeta, {
            field: async (field, _action, data, context) => {
                const pwdAttr = field.attributes?.find((attr) => attr.name === '@password');
                if (pwdAttr && field.type === 'String') {
                    // hash password value
                    let salt: string | number | undefined = pwdAttr.args.find((arg) => arg.name === 'salt')
                        ?.value as string;
                    if (!salt) {
                        salt = pwdAttr.args.find((arg) => arg.name === 'saltLength')?.value as number;
                    }
                    if (!salt) {
                        salt = DEFAULT_PASSWORD_SALT_LENGTH;
                    }
                    context.parent[field.name] = await hash(data, salt);
                }
            },
        });

        await visitor.visit(model, action, args);
    }
}<|MERGE_RESOLUTION|>--- conflicted
+++ resolved
@@ -5,7 +5,7 @@
 import { DEFAULT_PASSWORD_SALT_LENGTH } from '../constants';
 import { NestedWriteVisitor, type ModelMeta, type PrismaWriteActionType } from '../cross';
 import { DbClientContract } from '../types';
-import { EnhancementOptions } from './enhance';
+import { EnhancementOptions } from './create-enhancement';
 import { DefaultPrismaProxyHandler, PrismaProxyActions, makeProxy } from './proxy';
 
 /**
@@ -13,34 +13,17 @@
  *
  * @private
  */
-<<<<<<< HEAD
 export function withPassword<DbClient extends object = any>(prisma: DbClient, options: EnhancementOptions): DbClient {
-=======
-export interface WithPasswordOptions extends CommonEnhancementOptions {
-    /**
-     * Model metadata
-     */
-    modelMeta?: ModelMeta;
-}
-
-/**
- * Gets an enhanced Prisma client that supports @password attribute.
- *
- * @deprecated Use {@link enhance} instead
- */
-export function withPassword<DbClient extends object = any>(prisma: DbClient, options?: WithPasswordOptions): DbClient {
-    const _modelMeta = options?.modelMeta ?? getDefaultModelMeta(options?.loadPath);
->>>>>>> 52c7d01d
     return makeProxy(
         prisma,
         options.modelMeta,
-        (_prisma, model) => new PasswordHandler(_prisma as DbClientContract, model, options.modelMeta),
+        (_prisma, model) => new PasswordHandler(_prisma as DbClientContract, model, options),
         'password'
     );
 }
 
 class PasswordHandler extends DefaultPrismaProxyHandler {
-    constructor(prisma: DbClientContract, model: string, readonly modelMeta: ModelMeta) {
+    constructor(prisma: DbClientContract, model: string, private readonly options: EnhancementOptions) {
         super(prisma, model);
     }
 
@@ -54,7 +37,7 @@
     }
 
     private async preprocessWritePayload(model: string, action: PrismaWriteActionType, args: any) {
-        const visitor = new NestedWriteVisitor(this.modelMeta, {
+        const visitor = new NestedWriteVisitor(this.options.modelMeta, {
             field: async (field, _action, data, context) => {
                 const pwdAttr = field.attributes?.find((attr) => attr.name === '@password');
                 if (pwdAttr && field.type === 'String') {
