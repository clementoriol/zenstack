--- conflicted
+++ resolved
@@ -6,13 +6,8 @@
 export type PackageManagers = 'npm' | 'yarn' | 'pnpm';
 
 /**
-<<<<<<< HEAD
- * A type named FindUp that takes a type parameter e which extends boolean. 
- * If e extends true, it returns a union type of string[] or undefined. 
-=======
  * A type named FindUp that takes a type parameter e which extends boolean.
  * If e extends true, it returns a union type of string[] or undefined.
->>>>>>> 1ae38c13
  * If e does not extend true, it returns a union type of string or undefined.
  *
  * @export
@@ -20,15 +15,9 @@
  */
 export type FindUp<e extends boolean> = e extends true ? string[] | undefined : string | undefined
 /**
-<<<<<<< HEAD
- * Find and return file paths by searching parent directories based on the given names list and current working directory (cwd) path. 
- * Optionally return a single path or multiple paths. 
- * If multiple allowed, return all paths found. 
-=======
  * Find and return file paths by searching parent directories based on the given names list and current working directory (cwd) path.
  * Optionally return a single path or multiple paths.
  * If multiple allowed, return all paths found.
->>>>>>> 1ae38c13
  * If no paths are found, return undefined.
  *
  * @export
@@ -47,8 +36,6 @@
     const up = path.resolve(cwd, '..');
     if (up === cwd) return (multiple && result.length > 0 ? result : undefined) as FindUp<e>; // it'll fail anyway
     return findUp(names, up, multiple, result);
-<<<<<<< HEAD
-=======
 }
 
 
@@ -73,7 +60,6 @@
         // If require.resolve fails to find the module/file, it will throw an error.
         return undefined
     }
->>>>>>> 1ae38c13
 }
 
 export function getPackageManager(searchStartPath = '.') {
@@ -144,11 +130,7 @@
 }
 
 /**
-<<<<<<< HEAD
- * A function that searches for the nearest package.json file starting from the provided search path or the current working directory if no search path is provided. 
-=======
  * A function that searches for the nearest package.json file starting from the provided search path or the current working directory if no search path is provided.
->>>>>>> 1ae38c13
  * It iterates through the directory structure going one level up at a time until it finds a package.json file. If no package.json file is found, it returns undefined.
  * @deprecated Use findUp instead @see findUp
  */
